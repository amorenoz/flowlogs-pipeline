/*
 * Copyright (C) 2021 IBM, Inc.
 *
 * Licensed under the Apache License, Version 2.0 (the "License");
 * you may not use this file except in compliance with the License.
 * You may obtain a copy of the License at
 *
 *	 http://www.apache.org/licenses/LICENSE-2.0
 *
 * Unless required by applicable law or agreed to in writing, software
 * distributed under the License is distributed on an "AS IS" BASIS,
 * WITHOUT WARRANTIES OR CONDITIONS OF ANY KIND, either express or implied.
 * See the License for the specific language governing permissions and
 * limitations under the License.
 *
 */

package ingest

import (
	"bufio"
	"fmt"
	"os"
	"time"

	"github.com/netobserv/flowlogs-pipeline/pkg/config"
	"github.com/netobserv/flowlogs-pipeline/pkg/pipeline/utils"
	log "github.com/sirupsen/logrus"
)

type IngestFile struct {
	params      config.Ingest
	exitChan    chan bool
	PrevRecords []interface{}
}

const delaySeconds = 10

// Ingest ingests entries from a file and resends the same data every delaySeconds seconds
<<<<<<< HEAD
func (r *IngestFile) Ingest(out chan<- []interface{}) {
	lines := make([]interface{}, 0)
	file, err := os.Open(r.params.File.Filename)
=======
func (ingestF *IngestFile) Ingest(process ProcessFunction) {
	lines := make([]interface{}, 0)
	file, err := os.Open(ingestF.params.File.Filename)
>>>>>>> 6d1be78a
	if err != nil {
		log.Fatal(err)
	}
	defer func() {
		_ = file.Close()
	}()

	scanner := bufio.NewScanner(file)
	for scanner.Scan() {
		text := scanner.Text()
		log.Debugf("%s", text)
		lines = append(lines, text)
	}
<<<<<<< HEAD
	log.Debugf("Ingesting %d log lines from %s", len(lines), r.params.File.Filename)
	switch r.params.Type {
	case "file":
		r.PrevRecords = lines
		log.Debugf("ingestFile sending %d lines", len(lines))
		out <- lines
=======
	log.Debugf("Ingesting %d log lines from %s", len(lines), ingestF.params.File.Filename)
	switch ingestF.params.Type {
	case "file":
		ingestF.PrevRecords = lines
		process(lines)
>>>>>>> 6d1be78a
	case "file_loop":
		// loop forever
		ticker := time.NewTicker(time.Duration(delaySeconds) * time.Second)
		for {
			select {
			case <-ingestF.exitChan:
				log.Debugf("exiting ingestFile because of signal")
				return
			case <-ticker.C:
				log.Debugf("ingestFile; for loop; before process")
<<<<<<< HEAD
				r.PrevRecords = lines
				log.Debugf("ingestFile sending %d lines", len(lines))
				out <- lines
=======
				ingestF.PrevRecords = lines
				process(lines)
>>>>>>> 6d1be78a
			}
		}
	}
}

// NewIngestFile create a new ingester
<<<<<<< HEAD
func NewIngestFile(params config.Param) (Ingester, error) {
=======
func NewIngestFile(params config.StageParam) (Ingester, error) {
>>>>>>> 6d1be78a
	log.Debugf("entering NewIngestFile")
	if params.Ingest.File.Filename == "" {
		return nil, fmt.Errorf("ingest filename not specified")
	}

	log.Debugf("input file name = %s", params.Ingest.File.Filename)

	ch := make(chan bool, 1)
	utils.RegisterExitChannel(ch)
	return &IngestFile{
		params:   params.Ingest,
		exitChan: ch,
	}, nil
}<|MERGE_RESOLUTION|>--- conflicted
+++ resolved
@@ -20,12 +20,11 @@
 import (
 	"bufio"
 	"fmt"
-	"os"
-	"time"
-
 	"github.com/netobserv/flowlogs-pipeline/pkg/config"
 	"github.com/netobserv/flowlogs-pipeline/pkg/pipeline/utils"
 	log "github.com/sirupsen/logrus"
+	"os"
+	"time"
 )
 
 type IngestFile struct {
@@ -37,15 +36,9 @@
 const delaySeconds = 10
 
 // Ingest ingests entries from a file and resends the same data every delaySeconds seconds
-<<<<<<< HEAD
-func (r *IngestFile) Ingest(out chan<- []interface{}) {
-	lines := make([]interface{}, 0)
-	file, err := os.Open(r.params.File.Filename)
-=======
-func (ingestF *IngestFile) Ingest(process ProcessFunction) {
+func (ingestF *IngestFile) Ingest(out chan<- []interface{}) {
 	lines := make([]interface{}, 0)
 	file, err := os.Open(ingestF.params.File.Filename)
->>>>>>> 6d1be78a
 	if err != nil {
 		log.Fatal(err)
 	}
@@ -59,20 +52,12 @@
 		log.Debugf("%s", text)
 		lines = append(lines, text)
 	}
-<<<<<<< HEAD
-	log.Debugf("Ingesting %d log lines from %s", len(lines), r.params.File.Filename)
-	switch r.params.Type {
-	case "file":
-		r.PrevRecords = lines
-		log.Debugf("ingestFile sending %d lines", len(lines))
-		out <- lines
-=======
 	log.Debugf("Ingesting %d log lines from %s", len(lines), ingestF.params.File.Filename)
 	switch ingestF.params.Type {
 	case "file":
 		ingestF.PrevRecords = lines
-		process(lines)
->>>>>>> 6d1be78a
+		log.Debugf("ingestFile sending %d lines", len(lines))
+		out <- lines
 	case "file_loop":
 		// loop forever
 		ticker := time.NewTicker(time.Duration(delaySeconds) * time.Second)
@@ -83,25 +68,16 @@
 				return
 			case <-ticker.C:
 				log.Debugf("ingestFile; for loop; before process")
-<<<<<<< HEAD
-				r.PrevRecords = lines
+				ingestF.PrevRecords = lines
 				log.Debugf("ingestFile sending %d lines", len(lines))
 				out <- lines
-=======
-				ingestF.PrevRecords = lines
-				process(lines)
->>>>>>> 6d1be78a
 			}
 		}
 	}
 }
 
 // NewIngestFile create a new ingester
-<<<<<<< HEAD
-func NewIngestFile(params config.Param) (Ingester, error) {
-=======
 func NewIngestFile(params config.StageParam) (Ingester, error) {
->>>>>>> 6d1be78a
 	log.Debugf("entering NewIngestFile")
 	if params.Ingest.File.Filename == "" {
 		return nil, fmt.Errorf("ingest filename not specified")
