--- conflicted
+++ resolved
@@ -148,11 +148,7 @@
       loki:
         timestampScale: %s
 `, testCase.unit)
-<<<<<<< HEAD
-			v := test.InitConfig(t, string(yamlConf))
-=======
 			v := test.InitConfig(t, yamlConf)
->>>>>>> 6d1be78a
 			require.NotNil(t, v)
 
 			loki, err := NewWriteLoki(config.Parameters[0])
