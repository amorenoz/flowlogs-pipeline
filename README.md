
[![pull request](https://github.com/netobserv/flowlogs-pipeline/actions/workflows/pull_request.yml/badge.svg)](https://github.com/netobserv/flowlogs-pipeline/actions/workflows/pull_request.yml)
[![push image to quay.io](https://github.com/netobserv/flowlogs-pipeline/actions/workflows/push_image.yml/badge.svg)](https://github.com/netobserv/flowlogs-pipeline/actions/workflows/push_image.yml)
[![codecov](https://codecov.io/gh/netobserv/flowlogs-pipeline/branch/main/graph/badge.svg?token=KMZKG6PRS9)](https://codecov.io/gh/netobserv/flowlogs-pipeline)

# Overview

**Flow-Logs Pipeline** (a.k.a. FLP) is an **observability tool** that consumes raw **network flow-logs** and
transforms them from their original format (NetFlow or IPFIX) into **prometheus numeric metrics** format.
FLP allows to define mathematical transformations to generate condense metrics that encapsulate network domain knowledge.

In addition, FLP decorates the metrics with **context**, allowing visualization layers and analytics frameworks to present **network insights** to SRE’s, cloud operators and network experts.

Along with Prometheus and its ecosystem tools such as Thanos, Cortex etc., FLP provides efficient scalable multi-cloud solution for comprehensive network analytics that rely **solely based on metrics data-source**.

Default metrics are documented here [docs/metrics.md](docs/metrics.md).
<br>
<br>

> Note: prometheus eco-system tools such as Alert Manager can be used with FLP to generate alerts and provide big-picture insights.


![Data flow](docs/images/data_flow.drawio.png "Data flow")

# Usage

<!---AUTO-flowlogs-pipeline_help--->
```bash
Expose network flow-logs from metrics  
  
Usage:  
  flowlogs-pipeline [flags]  
  
Flags:  
<<<<<<< HEAD
      --config string       config file (default is $HOME/.flowlogs-pipeline)  
  -h, --help                help for flowlogs-pipeline  
      --log-level string    Log level: debug, info, warning, error (default "error")  
      --parameters string     
      --pipeline string
=======
      --config string        config file (default is $HOME/.flowlogs-pipeline)  
      --health.port string   Health server port (default "8080")  
  -h, --help                 help for flowlogs-pipeline  
      --log-level string     Log level: debug, info, warning, error (default "error")  
      --parameters string    json of config file parameters field  
      --pipeline string      json of config file pipeline field
>>>>>>> 6d1be78a
```
<!---END-AUTO-flowlogs-pipeline_help--->

> Note: for API details refer to  [docs/api.md](docs/api.md).
> 
## Configuration generation

flowlogs-pipeline network metrics configuration ( `--config` flag) can be generated automatically using 
the `confGenerator` utility. `confGenerator` aggregates information from multiple user provided network *metric 
definitions* into flowlogs-pipeline configuration. More details on `confGenerator` can be found 
in [docs/confGenrator.md](docs/confGenerator.md).
 
To generate flowlogs-pipeline configuration execute:  
```shell
make generate-configuration
make dashboards
```

## Deploy into OpenShift (OCP)
To deploy FLP on OCP perform the following steps:
1. Deploy OCP and make sure `kubectl` works with the cluster
```shell
kubectl get namespace openshift
```
2. Deploy FLP (into `default` namespace)
```shell
kubectl config set-context --current --namespace=default
make deploy
```
3. Enable export OCP flowlogs into FLP
```shell
flowlogs-pipeline_svc_ip=$(kubectl get svc flowlogs-pipeline -o jsonpath='{.spec.clusterIP}')
./hack/enable-ocp-flow-export.sh $flowlogs-pipeline_svc_ip
```
4. Verify flowlogs are captured
```shell
kubectl logs -l app=flowlogs-pipeline -f
```

## Deploy with Kind and netflow-simulator (for development and exploration)
These instructions apply for deploying FLP development and exploration environment with [kind](https://kind.sigs.k8s.io/) and [netflow-simulator](https://hub.docker.com/r/networkstatic/nflow-generator),
tested on Ubuntu 20.4 and Fedora 34.
1. Make sure the following commands are installed and can be run from the current shell:
   - make
   - go (version 1.17)
   - docker
1. To deploy the full simulated environment which includes a kind cluster with FLP, Prometheus, Grafana, and
   netflow-simulator, run (note that depending on your user permissions, you may have to run this command under sudo):
    ```shell
    make local-deploy
    ````
   If the command is successful, the metrics will get generated and can be observed by running (note that depending
   on your user permissions, you may have to run this command under sudo):
    ```shell
    kubectl logs -l app=flowlogs-pipeline -f
    ```
    The metrics you see upon deployment are default and can be modified through configuration described [later](#Configuration).

# Technology

FLP is a framework. The main FLP object is the **pipeline**. FLP **pipeline** can be configured (see
[Configuration section](#Configuration)) to extract the flow-log records from a source in a standard format such as NetFLow or IPFIX, apply custom processing, and output the result as metrics (e.g., in Prometheus format).

# Architecture

The pipeline is constructed of a sequence of stages:
- **ingest** - obtain flows from some source, one entry per line
- **decode** - parse input lines into a known format, e.g., dictionary (map) of AWS or goflow data
- **transform** - convert entries into a standard format; can include multiple transform stages
- **write** - provide the means to write the data to some target, e.g. loki, standard output, etc
- **extract** - derive a set of metrics from the imported flows
- **encode** - make the data available in appropriate format (e.g. prometheus)

The **encode** and **write** stages may be combined in some cases (as in prometheus), in which case **write** is set to **none**

It is expected that the **ingest** module will receive flows every so often, and this ingestion event will then trigger the rest of the pipeline. So, it is the responsibility of the **ingest** module to provide the timing of when (and how often) the pipeline will run.

# Configuration

It is possible to configure flowlogs-pipeline using command-line-parameters, configuration file, environment variables, or any combination of those options.

For example:
1. Using command line parameters:
```./flowlogs-pipeline --pipeline.ingest.type file --pipeline.ingest.file.filename hack/examples/ocp-ipfix-flowlogs.json```
2. Using configuration file:
- create under $HOME/.flowlogs-pipeline.yaml the file:
```yaml
pipeline:
  ingest:
    type: file
    file:
      filename: hack/examples/ocp-ipfix-flowlogs.json
```
- execute `./flowlogs-pipeline`
3. using environment variables:
- set environment variables
```bash
export FLOWLOGS-PIPELINE_PIPELINE_INGEST_TYPE=file
export FLOWLOGS-PIPELINE_PIPELINE_INGEST_FILE_FILENAME=hack/examples/ocp-ipfix-flowlogs.json
```
- execute `./flowlogs-pipeline`

# Syntax of portions of the configuration file

## Supported stage types

Supported options and stage types are provided by running:

```
flowlogs-pipeline --help
```

### Transform
Different types of inputs come with different sets of keys.
The transform stage allows changing the names of the keys and deriving new keys from old ones.
Multiple transforms may be specified, and they are applied in the **order of specification**.
The output from one transform becomes the input to the next transform.

### Transform Generic

The generic transform module maps the input json keys into another set of keys.
This allows to perform subsequent operations using a uniform set of keys.
In some use cases, only a subset of the provided fields are required.
Using the generic transform, we may specify those particular fields that interest us.

For example, suppose we have a flow log with the following syntax:
```
{"Bytes":20800,"DstAddr":"10.130.2.2","DstPort":36936,"Packets":400,"Proto":6,"SequenceNum":1919,"SrcAddr":"10.130.2.13","SrcHostIP":"10.0.197.206","SrcPort":3100,"TCPFlags":0,"TimeFlowStart":0,"TimeReceived":1637501832}
```

Suppose further that we are only interested in fields with source/destination addresses and ports, together with bytes and packets transferred.
The yaml specification for these parameters would look like this:

```yaml
pipeline:
  transform:
    - type: generic
      generic:
        rules:
        - input: Bytes
          output: bytes
        - input: DstAddr
          output: dstAddr
        - input: DstPort
          output: dstPort
        - input: Packets
          output: packets
        - input: SrcAddr
          output: srcAddr
        - input: SrcPort
          output: srcPort
        - input: TimeReceived
          output: timestamp
```

Each field specified by `input` is translated into a field specified by the corresponding `output`.
Only those specified fields are saved for further processing in the pipeline.
Further stages in the pipeline should use these new field names.
This mechanism allows us to translate from any flow-log layout to a standard set of field names.
If the `input` and `output` fields are identical, then that field is simply passed to the next stage.
For example:
```yaml
pipeline:
  transform:
    - type: generic
      generic:
        rules:
        - input: DstAddr
          output: dstAddr
        - input: SrcAddr
          output: srcAddr
    - type: generic
      generic:
        rules:
        - input: dstAddr
          output: dstIP
        - input: dstAddr
          output: dstAddr
        - input: srcAddr
          output: srcIP
        - input: srcAddr
          output: srcAddr
```
Before the first transform suppose we have the keys `DstAddr` and `SrcAddr`.
After the first transform, we have the keys `dstAddr` and `srcAddr`.
After the second transform, we have the keys `dstAddr`, `dstIP`, `srcAddr`, and `srcIP`.

### Transform Network

`transform network` provides specific functionality that is useful for transformation of network flow-logs:

1. Resolve subnet from IP addresses
1. Resolve known network service names from port numbers and protocols
1. Perform simple mathematical transformations on field values
1. Compute geo-location from IP addresses
1. Resolve kubernetes information from IP addresses
1. Perform regex operations on field values

Example configuration:

```yaml
pipeline:
  transform:
    - type: network
      network:
        KubeConfigPath: /tmp/config
        rules:
        - input: srcIP
          output: srcSubnet
          type: add_subnet
          parameters: /24
        - input: value
          output: value_smaller_than10
          type: add_if
          parameters: <10
        - input: dstPort
          output: service
          type: add_service
          parameters: protocol
        - input: dstIP
          output: dstLocation
          type: add_location
        - input: srcIP
          output: srcK8S
          type: add_kubernetes
        - input: srcSubnet
          output: match-10.0
          type: add_regex_if
          parameters: 10.0.*
        - input: "{{.srcIP}},{{.srcPort}},{{.dstIP}},{{.dstPort}},{{.protocol}}"
          output: isNewFlow
          type: conn_tracking
          parameters: "1"
```

The first rule `add_subnet` generates a new field named `srcSubnet` with the 
subnet of `srcIP` calculated based on prefix length from the `parameters` field 

The second `add_if` generates a new field named `value_smaller_than10` that contains 
the contents of the `value` field for entries that satisfy the condition specified 
in the `parameters` variable (smaller than 10 in the example above). In addition, the
field `value_smaller_than10_Evaluate` with value `true` is added to all satisfied
entries

The third rule `add_service` generates a new field named `service` with the known network 
service name of `dstPort` port and `protocol` protocol. Unrecognized ports are ignored 
> Note: `protocol` can be either network protocol name or number

The fourth rule `add_location` generates new fields with the geo-location information retrieved 
from DB [ip2location](https://lite.ip2location.com/) based on `dstIP` IP. 
All the geo-location fields will be named by appending `output` value 
(`dstLocation` in the example above) to their names in the [ip2location](https://lite.ip2location.com/ DB 
(e.g., `CountryName`, `CountryLongName`, `RegionName`, `CityName` , `Longitude` and `Latitude`)

The fifth rule `add_kubernetes` generates new fields with kubernetes information by
matching the `input` value (`srcIP` in the example above) with kubernetes `nodes`, `pods` and `services` IPs.
All the kubernetes fields will be named by appending `output` value
(`srcK8S` in the example above) to the kubernetes metadata field names
(e.g., `Namespace`, `Name`, `Type`, `HostIP`, `OwnerName`, `OwnerType` )

In addition, if the `parameters` value is not empty, fields with kubernetes labels 
will be generated, and named by appending `parameters` value to the label keys.   

> Note: kubernetes connection is done using the first available method: 
> 1. configuration parameter `KubeConfigPath` (in the example above `/tmp/config`) or
> 2. using `KUBECONFIG` environment variable
> 3. using local `~/.kube/config`

The sixth rule `add_regex_if` generates a new field named `match-10.0` that contains
the contents of the `srcSubnet` field for entries that match regex expression specified 
in the `parameters` variable. In addition, the field `match-10.0_Matched` with 
value `true` is added to all matched entries

The seventh rule `conn_tracking` generates a new field named `isNewFlow` that contains
the contents of the `parameters` variable **only for new entries** (first seen in 120 seconds) 
that match hash of template fields from the `input` variable. 


> Note: above example describes all available transform network `Type` options
> Note: above transform is essential for the `aggregation` phase  

### Aggregates

Aggregates are used to define the transformation of flow-logs from textual/json format into
numeric values to be exported as metrics. Aggregates are dynamically created based
on defined values from fields in the flow-logs and on mathematical functions to be performed
on these values.
The specification of the aggregates details is placed in the `extract` stage of the pipeline.

For Example, assuming set of flow-logs, with single sample flow-log that looks like:
```
{"srcIP":   "10.0.0.1",
"dstIP":   "20.0.0.2",
"level":   "error",
"value":   "7",
"message": "test message"}
```

It is possible to define aggregates per `srcIP` or per `dstIP` of per the tuple `srcIP`x`dstIP`
to capture the `sum`, `min`, `avg` etc. of the values in the field `value`.

For example, configuration record for aggregating field `value` as
average for `srcIP`x`dstIP` tuples will look like this::

```yaml
pipeline:
  extract:
    type: aggregates
    aggregates:
    - Name: "Average key=value for (srcIP, dstIP) pairs"
      By:
      - "dstIP"
      - "srcIP"
      Operation: "avg"
      RecordKey: "value"
```

### Json Encoder

The json encoder takes each entry in the internal representation of the data and converts it to a json byte array.
These byte arrays may then be output by a `write` stage.


### Prometheus encoder

The prometheus encoder specifies which metrics to export to prometheus and which labels should be associated with those metrics.
For example, we may want to report the number of bytes and packets for the reported flows.
For each reported metric, we may specify a different set of labels.
Each metric may be renamed from its internal name.
The internal metric name is specified as `input` and the exported name is specified as `name`.
A prefix for all exported metrics may be specified, and this prefix is prepended to the `name` of each specified metric.

```yaml
pipeline:
  encode:
    type: prom
    prom:
      port: 9103
      prefix: test_
      metrics:
        - name: Bytes
          type: gauge
          valuekey: bytes
          labels:
            - srcAddr
            - dstAddr
            - srcPort
        - name: Packets
          type: counter
          valuekey: packets
          labels:
            - srcAddr
            - dstAddr
            - dstPort
```

In this example, for the `bytes` metric we report with the labels which specify srcAddr, dstAddr and srcPort.
Each different combination of label-values is a distinct gauge reported to prometheus.
The name of the prometheus gauge is set to `test_Bytes` by concatenating the prefix with the metric name.
The `packets` metric is very similar. It makes use of the `counter` prometheus type which adds reported values
to prometheus counter.

### Loki writer

The loki writer persist flow-logs into [Loki](https://github.com/grafana/loki). The flow-logs are sent with defined 
tenant ID and with a set static labels and dynamic labels from the record fields. 
For example, sending flow-logs into tenant `theTenant` with labels 
from `foo` and `bar` fields 
and including static label with key `job` with value `flowlogs-pipeline`. 
Additional parameters such as `url` and `batchWait` are defined in 
Loki writer API [docs/api.md](docs/api.md)

```bash
pipeline:
  write:
    type: loki
    loki:
      tenantID: theTenant
      loki:
        url: http://loki.default.svc.cluster.local:3100
      staticLabels:
        job: flowlogs-pipeline
      batchWait: 1m
      labels:
        - foo
        - bar
  ```

> Note: to view loki flow-logs in `grafana`:: Use the `Explore` tab and choose the `loki` datasource. In the `Log Browser` enter `{job="flowlogs-pipeline"}` and press `Run query` 

# Development

## Build

- Clone this repository from github into a local machine (Linux/X86):
  `git clone git@github.com:netobserv/flowlogs-pipeline.git`
- Change directory into flowlogs-pipeline into:
  `cd flowlogs-pipeline`
- Build the code:
  `make build`

FLP uses `Makefile` to build, tests and deploy. Following is the output of `make help` :

<!---AUTO-makefile_help--->
```bash
  
Usage:  
  make <target>  
  
General  
  help                  Display this help.  
  
Develop  
  lint                  Lint the code  
  build                 Build flowlogs-pipeline executable and update the docs  
  dashboards            Build grafana dashboards  
  docs                  Update flowlogs-pipeline documentation  
  clean                 Clean  
  test                  Test  
  benchmarks            Benchmark  
  run                   Run  
  
Docker  
  push-image            Push latest image  
  
kubernetes  
  deploy                Deploy the image  
  undeploy              Undeploy the image  
  deploy-loki           Deploy loki  
  undeploy-loki         Undeploy loki  
  deploy-prometheus     Deploy prometheus  
  undeploy-prometheus   Undeploy prometheus  
  deploy-grafana        Deploy grafana  
  undeploy-grafana      Undeploy grafana  
  deploy-netflow-simulator  Deploy netflow simulator  
  undeploy-netflow-simulator  Undeploy netflow simulator  
  
kind  
  create-kind-cluster   Create cluster  
  delete-kind-cluster   Delete cluster  
  
metrics  
  generate-configuration  Generate metrics configuration  
  
End2End  
  local-deploy          Deploy locally on kind (with simulated flowlogs)  
  local-cleanup         Undeploy from local kind  
  local-redeploy        Redeploy locally (on current kind)  
  ocp-deploy            Deploy to OCP  
  ocp-cleanup           Undeploy from OCP  
  dev-local-deploy      Deploy locally with simulated netflows
```
<!---END-AUTO-makefile_help---><|MERGE_RESOLUTION|>--- conflicted
+++ resolved
@@ -32,20 +32,12 @@
   flowlogs-pipeline [flags]  
   
 Flags:  
-<<<<<<< HEAD
-      --config string       config file (default is $HOME/.flowlogs-pipeline)  
-  -h, --help                help for flowlogs-pipeline  
-      --log-level string    Log level: debug, info, warning, error (default "error")  
-      --parameters string     
-      --pipeline string
-=======
       --config string        config file (default is $HOME/.flowlogs-pipeline)  
       --health.port string   Health server port (default "8080")  
   -h, --help                 help for flowlogs-pipeline  
       --log-level string     Log level: debug, info, warning, error (default "error")  
       --parameters string    json of config file parameters field  
       --pipeline string      json of config file pipeline field
->>>>>>> 6d1be78a
 ```
 <!---END-AUTO-flowlogs-pipeline_help--->
 
